# =============================================================================
# This file is part of AItomotools library
# License : BSD-3
#
# Author  : Emilien Valat
# Modifications: Michelle Limbach, Ander Biguri
# =============================================================================


from typing import List, Dict
import pathlib
import random
import math

import torch
import numpy as np
import json
from torch.utils.data import Dataset
<<<<<<< HEAD
=======
import matplotlib.pyplot as plt
>>>>>>> a121242d


from AItomotools.utils.paths import LIDC_IDRI_PROCESSED_DATASET_PATH
import AItomotools.CTtools.ct_utils as ct


def format_index(index: int) -> str:
    str_index = str(index)
    while len(str_index) < 4:
        str_index = "0" + str_index
    assert len(str_index) == 4
    return str_index

def load_json(file_path:pathlib.Path):

<<<<<<< HEAD
def load_json(file_path: pathlib.Path):
=======
>>>>>>> a121242d
    if not file_path.is_file():
        raise FileNotFoundError(f"No file found at {file_path}")
    return json.load(open(file_path))


def choose_random_annotation(
    nodule_annotations_list: List,
) -> str:
    return random.choice(nodule_annotations_list)


def create_consensus_annotation(
    path_to_patient_folder: str,
    slice_index: str,
    nodule_index: str,
    nodule_annotations_list: List,
    clevel: float,
) -> torch.int16:
    masks = []
    for annotation in nodule_annotations_list:
        path_to_mask = path_to_patient_folder.joinpath(
            f"mask_{slice_index}_nodule_{nodule_index}_annotation_{annotation}.npy"
        )
        current_annotation_mask = np.load(path_to_mask)
        masks.append(current_annotation_mask)

    nodule_mask = torch.from_numpy(np.mean(masks, axis=0) >= clevel)
    return nodule_mask


class LIDC_IDRI(Dataset):
    def __init__(
<<<<<<< HEAD
        self,
        device: torch.device,
        task: str,
        mode: str,
        training_proportion: float = 0.8,
        validation_proportion: float = 0.1,
        annotation: str = "consensus",
        max_num_slices_per_patient=-1,
        pcg_slices_nodule=0.5,
        clevel=0.5,
        geo=None,
    ):

        """
        Initializes LIDC-IDRI dataset.

        Parameters:
            - device (torch.device): Selects the device to use for the data loader.
            - task (str): Defines pipeline on how to use data. Distinguish between "joint", "end_to_end", "segmentation", "reconstruction" and "diagnostic".
                          Dataset will return, for each task:
                          "segmentation"    -> (image, segmentation_label)
                          "reconstruction"  -> (sinogram, image_label)
                          "diagnostic"      -> (segmented_nodule, diagnostic_label)
                          "joint"           -> ?????
                          "end_to_end"      -> ?????
            - training_proportion (float): Defines training % of total data.
            - mode (str): Defines "training" or "testing" mode.
            - Task (str): Defines what task is the Dataset being used for. "segmentation" (default) returns (gt_image,segmentation) pairs while "reconstruction" returns (sinogram, gt_image) pairs
            - annotation (str): Defines what annotation mode to use. Distinguish between "random" and "consensus". Default "consensus"
            - max_num_slices_per_patient (int): Defines the maximum number of slices to take per patient. Default is -1, which takes all slices we have of each patient and pcg_slices_nodule gets ignored.
            - pcg_slices_nodule (float): Defines percentage of slices with nodule in dataset. 0 meaning "no nodules at all" and 1 meaning "just take slices that contain annotated nodules". Only used if max_num_slices_per_patient != -1. Default is 0.5.
            - clevel (float): Defines consensus level if annotation=consensus. Value between 0-1. Default is 0.5.
            - geo: Geometry() type, if sinograms are requied (e.g. fo "reconstruction")

        """
        # Input parsing
        assert mode in [
            "testing",
            "training",
            "validation",
        ], f'Mode argument {mode} not in ["testing", "training", "validation"]'
        assert task in [
            "joint",
            "end_to_end",
            "segmentation",
            "reconstruction",
            "diagnostic",
        ], f'task argument {task} not in ["joint", "end_to_end", "segmentation", "reconstruction", "diagnostic"]'

        if task not in ["segmentation", "reconstruction"]:
            raise NotImplementedError(f"task {task} not implemented yet")

        if task in ["reconstruction"] and geo is None:
            raise ValueError("geo input required for recosntruction modes")

        # Aux variable setting
        self.sinogram_transform = None
        self.image_transform = None
        self.device = device

        if task in ["reconstruction"]:
            self.image_transform = ct.from_HU_to_mu

        if geo is not None:
            self.operator = ct.make_operator(geo)

        # Start of Patient pre-processing
        self.path_to_processed_dataset = pathlib.Path(LIDC_IDRI_PROCESSED_DATASET_PATH)
        self.patients_masks_dictionary = load_json(
            self.path_to_processed_dataset.joinpath("patients_masks.json")
        )
=======
            self,
            pipeline:str,
            training_proportion:float,
            mode:str,
            ):

        self.path_to_processed_dataset = pathlib.Path('/local/scratch/public/AItomotools/processed/LIDC-IDRI')
        self.patients_masks_dictionary = load_json(self.path_to_processed_dataset.joinpath('patients_masks.json'))
        self.patients_diagnosis_dictionary = load_json(self.path_to_processed_dataset.joinpath('patient_id_to_diagnosis.json'))

        self.total_patients = 1012
>>>>>>> a121242d

        # Add patients without masks, for now hardcoded, find a solution in preprocessing
        self.patients_masks_dictionary["LIDC-IDRI-0238"] = {}
        self.patients_masks_dictionary["LIDC-IDRI-0585"] = {}

        self.patients_diagnosis_dictionary = load_json(
            self.path_to_processed_dataset.joinpath("patient_id_to_diagnosis.json")
        )
        self.total_patients = (
            len(list(self.path_to_processed_dataset.glob("LIDC-IDRI-*"))) + 1
        )
        self.num_slices_per_patient = max_num_slices_per_patient
        self.pcg_slices_nodule = pcg_slices_nodule
        self.task = task
        self.annotation = annotation
        self.clevel = clevel  # consensus level, only used if annotation == consensus
        self.patient_index_to_n_slices_dict: Dict = {
            f"LIDC-IDRI-{format_index(index)}": len(
                list(
                    self.path_to_processed_dataset.joinpath(
                        f"LIDC-IDRI-{format_index(index)}"
                    ).glob("slice_*.npy")
                )
            )
            for index in range(1, self.total_patients)
        }

        # Dict with all slices of each patient
        self.patient_index_to_slices_index_dict: Dict = {
            f"LIDC-IDRI-{format_index(index)}": list(
                np.arange(
                    0,
                    self.patient_index_to_n_slices_dict[
                        f"LIDC-IDRI-{format_index(index)}"
                    ],
                    1,
                )
            )
            for index in range(1, self.total_patients)
        }

        # Dict with all nodule slices of each patient
        # Converts the keys from self.patients_masks_dictionary to integer
        self.patient_index_to_nodule_slices_index_dict: Dict = {
            f"LIDC-IDRI-{format_index(index)}": [
                int(item)
                for item in list(
                    self.patients_masks_dictionary[
                        f"LIDC-IDRI-{format_index(index)}"
                    ].keys()
                )
            ]
            for index in range(1, self.total_patients)
        }

        # Dict with all non-nodule slices of each patient
        # Computes as difference of all slices dict and dict with nodules
        self.patient_index_to_non_nodule_slices_index_dict: Dict = {
            f"LIDC-IDRI-{format_index(index)}": list(
                set(
                    self.patient_index_to_slices_index_dict[
                        f"LIDC-IDRI-{format_index(index)}"
                    ]
                )
                - set(
                    self.patient_index_to_nodule_slices_index_dict[
                        f"LIDC-IDRI-{format_index(index)}"
                    ]
                )
            )
            for index in range(1, self.total_patients)
        }

        # Corrupted data handling
        # Delete all slices that contain a nodule that has more than 4 annotations
        self.removed_slices: Dict = {}
        for (
            patient_id,
            nodule_slices_list,
        ) in self.patient_index_to_nodule_slices_index_dict.items():
            self.removed_slices[patient_id] = []
            for slice_index in nodule_slices_list:
                all_nodules_dict: Dict = self.patients_masks_dictionary[patient_id][
                    f"{slice_index}"
                ]
                for _, nodule_annotations_list in all_nodules_dict.items():
                    if len(nodule_annotations_list) > 4:
                        self.removed_slices[patient_id].append(slice_index)
                        break

        self.patient_index_to_nodule_slices_index_dict: Dict = {
            f"LIDC-IDRI-{format_index(index)}": list(
                set(
                    self.patient_index_to_nodule_slices_index_dict[
                        f"LIDC-IDRI-{format_index(index)}"
                    ]
                )
                - set(self.removed_slices[f"LIDC-IDRI-{format_index(index)}"])
            )
            for index in range(1, self.total_patients)
        }

        ##% Divide dataset in training/validation/testing
        self.training_proportion = training_proportion
        self.validation_proportion = validation_proportion
        self.mode = mode

<<<<<<< HEAD
        # Commpute number if images for each
        self.n_patients_training = math.floor(
            self.training_proportion * (self.total_patients)
        )
        self.n_patients_validation = math.floor(
            self.validation_proportion * (self.total_patients)
        )
        self.n_patients_testing = (
            self.total_patients - self.n_patients_training - self.n_patients_validation
        )

        assert self.total_patients == (
            self.n_patients_training
            + self.n_patients_testing
            + self.n_patients_validation
        ), print(
            f"Total patients: {self.total_patients}, \n training patients {self.n_patients_training}, \n validation patients {self.n_patients_validation}, \n testing patients {self.n_patients_testing}"
        )
=======
        self.n_patients_training = math.floor(self.training_proportion*self.total_patients)
        self.n_patients_testing  = math.ceil((1-self.training_proportion)*self.total_patients)
        assert self.total_patients == (self.n_patients_training + self.n_patients_testing), print(
            f'Total patients: {self.total_patients}, \n training patients {self.n_patients_training}, \n testing patients {self.n_patients_testing}'
            )

>>>>>>> a121242d

        # Get patient IDs for each
        self.patient_ids = list(self.patient_index_to_n_slices_dict.keys())
        self.training_patients_list = self.patient_ids[: self.n_patients_training]
        self.validation_patients_list = self.patient_ids[
            self.n_patients_training : self.n_patients_training
            + self.n_patients_validation
            - 1
        ]
        self.testing_patients_list = self.patient_ids[
            self.n_patients_training + self.n_patients_validation - 1 :
        ]

        assert len(self.patient_ids) == len(self.training_patients_list) + len(
            self.testing_patients_list
        ) + len(self.validation_patients_list), print(
            f"Len patients ids: {len(self.patient_ids)}, \n len training patients {len(self.training_patients_list)},\n len validation patients {len(self.validation_patients_list)}, \n len testing patients {len(self.testing_patients_list)}"
        )

        print("Preparing patient list, this may take time....")
        if self.mode == "training":
            patient_list_to_load = self.training_patients_list
        elif self.mode == "validation":
            patient_list_to_load = self.validation_patients_list
        elif self.mode == "testing":
            patient_list_to_load = self.testing_patients_list
        else:
            raise NotImplementedError(
                f"mode {self.mode} not implemented, try training, validation or testing"
            )

        self.slices_to_load = self.get_slices_to_load(
            patient_list_to_load,
            self.patient_index_to_non_nodule_slices_index_dict,
            self.patient_index_to_nodule_slices_index_dict,
            self.num_slices_per_patient,
            self.pcg_slices_nodule,
        )
        self.slice_index_to_patient_id_list = self.get_slice_index_to_patient_id_list(
            self.slices_to_load
        )
        self.patient_id_to_first_index_dict = self.get_patient_id_to_first_index_dict(
            self.slices_to_load
        )

        print(f"Patient lists ready for {self.mode} dataset")

    def get_slices_to_load(
        self,
        patient_list: List,
        non_nodule_slices_dict: Dict,
        nodule_slices_dict: Dict,
        num_slices_per_patient: int,
        pcg_slices_nodule: float,
    ):
        """
        Returns a dictionary that contains patient_id's as keys and list of slices to load as values for each patient.

        Parameters:
            - patient_list (List): List that contains patient_id of all patients.
            - non_nodule_slices_dict (Dict): Dict that contains all slices without nodule of each patient_id.
            - nodule_slices_dict (Dict): Dict that contains all slices with nodule of each patient_id.
            - num_slices_per_patient (int): Defines maximum number of slices we want per patient. If num_slices_per_patient=-1 take all slices we have of each patient.
            - pcg_slices_nodule (float): Defines amount of slices that should contain a nodule. Value between 0-1. Only used if num_slices_per_patient != -1.
        Returns:
            - patient_id_to_slices_to_load_dict which contains patient_id as key and list of slices to load as values
        """

        patient_id_to_slices_to_load_dict = (
            {}
        )  # Empty dict which should contain patient id as key and slice ids as array of values

        if (
            num_slices_per_patient == -1
        ):  # Default: Take all slices we have of each patient
            for patient_id in patient_list:  # Loop over every patient

                # Get non-nodule slices and nodule slices of each patient and afterwards sort the list in increasing order
                patient_id_to_slices_to_load_dict[patient_id] = (
                    non_nodule_slices_dict[patient_id] + nodule_slices_dict[patient_id]
                )
                patient_id_to_slices_to_load_dict[patient_id].sort()

        else:  # Take maximum of n slices per patient with p% containing a nodule
            for patient_id in patient_list:  # Loop over every patient
                number_of_slices = min(
                    num_slices_per_patient,
                    min(
                        len(non_nodule_slices_dict[patient_id]),
                        len(nodule_slices_dict[patient_id]),
                    ),
                )

                # Get amount of slices we want with nodule
                number_of_slices_with_nodule = int(number_of_slices * pcg_slices_nodule)
                # Get amount of slices we want without nodule
                number_of_slices_without_nodule = int(
                    number_of_slices * (1 - pcg_slices_nodule)
                )

                # Get linspace of non-nodule and nodule slices of each patient and afterwards sort the list in increasing order
                patient_id_to_slices_to_load_dict[patient_id] = list(
                    np.array(non_nodule_slices_dict[patient_id])[
                        np.linspace(
                            0,
                            len(non_nodule_slices_dict[patient_id]),
                            number_of_slices_without_nodule,
                            dtype=int,
                            endpoint=False,
                        )
                    ]
                ) + list(
                    np.array(nodule_slices_dict[patient_id])[
                        np.linspace(
                            0,
                            len(nodule_slices_dict[patient_id]),
                            number_of_slices_with_nodule,
                            dtype=int,
                            endpoint=False,
                        )
                    ]
                )
                patient_id_to_slices_to_load_dict[patient_id].sort()

        return patient_id_to_slices_to_load_dict

    def get_patient_id_to_first_index_dict(self, patient_with_slices_to_load: Dict):
        """
        Returns a dictionary that contains patient_id's as keys and start index of each patient in self.slice_index_to_patient_id_list as value.

        Parameters:
            - patient_with_slices_to_load (Dict): Dict that defines which slices to load per patient.
        Returns:
            - patient_id_to_first_index_dict (Dict): Defines start index of each patient in self.slice_index_to_patient_id_list. Needed for mapping of global index to slice index.
        """
        patient_id_to_first_index_dict = {}
        global_index = 0
        for patient_id in patient_with_slices_to_load:
            path_to_folder = self.path_to_processed_dataset.joinpath(patient_id)
            patient_id_to_first_index_dict[patient_id] = global_index

            if len(patient_with_slices_to_load[patient_id]) < len(
                list(path_to_folder.glob("slice_*.npy"))
            ):
                global_index += len(patient_with_slices_to_load[patient_id])
            else:
                global_index += len(list(path_to_folder.glob("slice_*.npy")))
        return patient_id_to_first_index_dict

    def get_slice_index_to_patient_id_list(self, patient_with_slices_to_load: Dict):
        """
        Returns a list that contains "number of slices" times each patient id.

        Parameters:
            - patient_with_slices_to_load (Dict): Dict that defines which slices to load per patient.
        Returns:
            - slice_index_to_patient_id_list (List): Contains number of slices times each patient id. Needed for mapping of global index to slice index.
        """
        slice_index_to_patient_id_list = []
        for patient_id in patient_with_slices_to_load:
            path_to_folder = self.path_to_processed_dataset.joinpath(patient_id)

            if len(patient_with_slices_to_load[patient_id]) < len(
                list(path_to_folder.glob("slice_*.npy"))
            ):
                n_slices = len(patient_with_slices_to_load[patient_id])
            else:
                n_slices = len(list(path_to_folder.glob("slice_*.npy")))

            for slice_index in range(n_slices):
                slice_index_to_patient_id_list.append(patient_id)
        return slice_index_to_patient_id_list

    def get_reconstruction_tensor(self, file_path: pathlib.Path) -> torch.Tensor:
        tensor = torch.from_numpy(np.load(file_path)).unsqueeze(0)
        return tensor

<<<<<<< HEAD
    def set_sinogram_transform(self, sinogram_transform):
        self.sinogram_transform = sinogram_transform

    def set_image_transform(self, image_transform):
        self.image_transform = image_transform

    def compute_clean_sinogram(self, image=None) -> torch.Tensor:

        if self.operator is None:
            raise AttributeError("CT operator not know. Have you given a ct geometry?")
        sinogram = self.operator(image)
        return sinogram

    def get_mask_tensor(self, patient_id: str, slice_index: int) -> torch.Tensor:
        ## First, assess if the slice has a nodule
        try:
            mask = torch.zeros((512, 512), dtype=torch.bool)
            all_nodules_dict: Dict = self.patients_masks_dictionary[patient_id][
                f"{slice_index}"
            ]
            for nodule_index, nodule_annotations_list in all_nodules_dict.items():

                if self.annotation == "random":
                    ## If a nodule was not segmented by all the clinicians, the other annotations should not always be seen
                    while len(nodule_annotations_list) < 4:
                        nodule_annotations_list.append("")

                    annotation = choose_random_annotation(nodule_annotations_list)
                    if annotation == "":
                        # Hopefully, that exists the try to return an empty mask
                        nodule_mask = torch.zeros((512, 512), dtype=torch.bool)
                    else:
                        path_to_mask = self.path_to_processed_dataset.joinpath(
                            f"{patient_id}/mask_{slice_index}_nodule_{nodule_index}_annotation_{annotation}.npy"
                        )
                        # print(path_to_mask)
                        nodule_mask = torch.from_numpy(np.load(path_to_mask))

                elif self.annotation == "consensus":
                    # Create consensus annotation out of all annotations of this nodule
                    path_to_patient_folder = self.path_to_processed_dataset.joinpath(
                        f"{patient_id}/"
                    )
                    nodule_mask = create_consensus_annotation(
                        path_to_patient_folder,
                        slice_index,
                        nodule_index,
                        nodule_annotations_list,
                        self.clevel,
                    )

                else:
                    raise NotImplementedError(
                        f"annotation {self.annotation} not implemented, try random or consensus"
                    )
=======
    def get_sinogram_tensor(
        self, file_path: pathlib.Path, backend: ODLBackend
    ) -> torch.Tensor:
        #### EXPENSIVE ####
        return backend.get_sinogram(self.get_reconstruction_tensor(file_path))

    def get_mask_tensor(self, patient_id:str, slice_index:int) -> torch.Tensor:
        ## First, assess if the slice has a nodule
        try:
            mask = torch.zeros((512,512), dtype=torch.bool)
            all_nodules_dict:Dict = self.patients_masks_dictionary[patient_id][f'{slice_index}']
            for nodule_index, nodule_annotations_list in all_nodules_dict.items():
                ## If a nodule was not segmented by all the clinicians, the other annotations should not always be seen
                while len(nodule_annotations_list) < 4:
                    nodule_annotations_list.append('')

                annotation = random.choice(nodule_annotations_list)
                if annotation == '':
                    # Hopefully, that exists the try to return an empty mask
                    nodule_mask = torch.zeros((512,512), dtype=torch.bool)
                else:
                    path_to_mask = self.path_to_processed_dataset.joinpath(f'{patient_id}/mask_{slice_index}_nodule_{nodule_index}_annotation_{annotation}.npy')
                    print(path_to_mask)
                    nodule_mask = torch.from_numpy(np.load(path_to_mask))
>>>>>>> a121242d

                mask = mask.bitwise_or(nodule_mask)

        except KeyError:
<<<<<<< HEAD
            mask = torch.zeros((512, 512), dtype=torch.bool)
        # byte inversion
        background = ~mask
        return torch.stack((background, mask))
=======
            mask = torch.zeros((512,512), dtype=torch.bool)
        # byte inversion
        background = ~mask
        return torch.stack((background, mask))

>>>>>>> a121242d

    def __len__(self):
        return len(self.slice_index_to_patient_id_list)

    def get_specific_slice(self, patient_index, slice_index):
        ## Assumes slice and mask exist
<<<<<<< HEAD
        file_path = self.path_to_processed_dataset.joinpath(
            f"{patient_index}/slice_{slice_index}.npy"
        )
        return self.get_reconstruction_tensor(file_path), self.get_mask_tensor(
            patient_index, slice_index
        )
=======
        file_path = self.path_to_processed_dataset.joinpath(f'{patient_index}/slice_{slice_index}.npy')
        return self.get_reconstruction_tensor(file_path), self.get_mask_tensor(patient_index, slice_index)
>>>>>>> a121242d

    def __getitem__(self, index):
        patient_id = self.slice_index_to_patient_id_list[index]
        first_slice_index = self.patient_id_to_first_index_dict[patient_id]
        dict_slice_index = index - first_slice_index
        slice_index_to_load = self.slices_to_load[patient_id][dict_slice_index]
        # print(f'Index, {index}, Patient Id : {patient_id}, first_slice_index : {first_slice_index}, slice_index : {dict_slice_index} ', slice_to_load : {slice_index_to_load})
        file_path = self.path_to_processed_dataset.joinpath(
            f"{patient_id}/slice_{slice_index_to_load}.npy"
        )

<<<<<<< HEAD
        if self.task in ["joint", "end_to_end", "segmentation", "reconstruction"]:
            reconstruction_tensor = self.get_reconstruction_tensor(file_path)
            if self.image_transform is not None:
                reconstruction_tensor = self.image_transform(reconstruction_tensor)

        if self.task in ["joint", "end_to_end", "segmentation"]:
            mask_tensor = self.get_mask_tensor(patient_id, slice_index_to_load)
=======
        ### WE NEVER RETURN THE SINOGRAM TO AVOID COMPUTING IT PER SAMPLE ###
        if self.pipeline == "joint" or self.pipeline == "end_to_end" or self.pipeline == "segmentation":

            reconstruction_tensor = self.get_reconstruction_tensor(file_path)
            mask_tensor = self.get_mask_tensor(patient_id, slice_index)
>>>>>>> a121242d
            return reconstruction_tensor, mask_tensor

        elif self.task == "reconstruction":
            sinogram = self.compute_clean_sinogram(reconstruction_tensor.float())
            if self.sinogram_transform is not None:
                sinogram = self.sinogram_transform(sinogram)
            return sinogram, reconstruction_tensor

        elif self.task == "diagnostic":
            return self.patients_diagnosis_dictionary[patient_id]

        elif self.pipeline == "diagnostic":
            return self.patients_diagnosis_dictionary[patient_id]

        else:
            raise NotImplementedError<|MERGE_RESOLUTION|>--- conflicted
+++ resolved
@@ -16,10 +16,7 @@
 import numpy as np
 import json
 from torch.utils.data import Dataset
-<<<<<<< HEAD
-=======
 import matplotlib.pyplot as plt
->>>>>>> a121242d
 
 
 from AItomotools.utils.paths import LIDC_IDRI_PROCESSED_DATASET_PATH
@@ -33,12 +30,7 @@
     assert len(str_index) == 4
     return str_index
 
-def load_json(file_path:pathlib.Path):
-
-<<<<<<< HEAD
 def load_json(file_path: pathlib.Path):
-=======
->>>>>>> a121242d
     if not file_path.is_file():
         raise FileNotFoundError(f"No file found at {file_path}")
     return json.load(open(file_path))
@@ -71,7 +63,6 @@
 
 class LIDC_IDRI(Dataset):
     def __init__(
-<<<<<<< HEAD
         self,
         device: torch.device,
         task: str,
@@ -143,19 +134,7 @@
         self.patients_masks_dictionary = load_json(
             self.path_to_processed_dataset.joinpath("patients_masks.json")
         )
-=======
-            self,
-            pipeline:str,
-            training_proportion:float,
-            mode:str,
-            ):
-
-        self.path_to_processed_dataset = pathlib.Path('/local/scratch/public/AItomotools/processed/LIDC-IDRI')
-        self.patients_masks_dictionary = load_json(self.path_to_processed_dataset.joinpath('patients_masks.json'))
-        self.patients_diagnosis_dictionary = load_json(self.path_to_processed_dataset.joinpath('patient_id_to_diagnosis.json'))
-
-        self.total_patients = 1012
->>>>>>> a121242d
+
 
         # Add patients without masks, for now hardcoded, find a solution in preprocessing
         self.patients_masks_dictionary["LIDC-IDRI-0238"] = {}
@@ -263,7 +242,6 @@
         self.validation_proportion = validation_proportion
         self.mode = mode
 
-<<<<<<< HEAD
         # Commpute number if images for each
         self.n_patients_training = math.floor(
             self.training_proportion * (self.total_patients)
@@ -282,14 +260,7 @@
         ), print(
             f"Total patients: {self.total_patients}, \n training patients {self.n_patients_training}, \n validation patients {self.n_patients_validation}, \n testing patients {self.n_patients_testing}"
         )
-=======
-        self.n_patients_training = math.floor(self.training_proportion*self.total_patients)
-        self.n_patients_testing  = math.ceil((1-self.training_proportion)*self.total_patients)
-        assert self.total_patients == (self.n_patients_training + self.n_patients_testing), print(
-            f'Total patients: {self.total_patients}, \n training patients {self.n_patients_training}, \n testing patients {self.n_patients_testing}'
-            )
-
->>>>>>> a121242d
+
 
         # Get patient IDs for each
         self.patient_ids = list(self.patient_index_to_n_slices_dict.keys())
@@ -467,7 +438,6 @@
         tensor = torch.from_numpy(np.load(file_path)).unsqueeze(0)
         return tensor
 
-<<<<<<< HEAD
     def set_sinogram_transform(self, sinogram_transform):
         self.sinogram_transform = sinogram_transform
 
@@ -523,65 +493,29 @@
                     raise NotImplementedError(
                         f"annotation {self.annotation} not implemented, try random or consensus"
                     )
-=======
-    def get_sinogram_tensor(
-        self, file_path: pathlib.Path, backend: ODLBackend
-    ) -> torch.Tensor:
-        #### EXPENSIVE ####
-        return backend.get_sinogram(self.get_reconstruction_tensor(file_path))
-
-    def get_mask_tensor(self, patient_id:str, slice_index:int) -> torch.Tensor:
-        ## First, assess if the slice has a nodule
-        try:
-            mask = torch.zeros((512,512), dtype=torch.bool)
-            all_nodules_dict:Dict = self.patients_masks_dictionary[patient_id][f'{slice_index}']
-            for nodule_index, nodule_annotations_list in all_nodules_dict.items():
-                ## If a nodule was not segmented by all the clinicians, the other annotations should not always be seen
-                while len(nodule_annotations_list) < 4:
-                    nodule_annotations_list.append('')
-
-                annotation = random.choice(nodule_annotations_list)
-                if annotation == '':
-                    # Hopefully, that exists the try to return an empty mask
-                    nodule_mask = torch.zeros((512,512), dtype=torch.bool)
-                else:
-                    path_to_mask = self.path_to_processed_dataset.joinpath(f'{patient_id}/mask_{slice_index}_nodule_{nodule_index}_annotation_{annotation}.npy')
-                    print(path_to_mask)
-                    nodule_mask = torch.from_numpy(np.load(path_to_mask))
->>>>>>> a121242d
+
 
                 mask = mask.bitwise_or(nodule_mask)
 
         except KeyError:
-<<<<<<< HEAD
             mask = torch.zeros((512, 512), dtype=torch.bool)
         # byte inversion
         background = ~mask
         return torch.stack((background, mask))
-=======
-            mask = torch.zeros((512,512), dtype=torch.bool)
-        # byte inversion
-        background = ~mask
-        return torch.stack((background, mask))
-
->>>>>>> a121242d
+
 
     def __len__(self):
         return len(self.slice_index_to_patient_id_list)
 
     def get_specific_slice(self, patient_index, slice_index):
         ## Assumes slice and mask exist
-<<<<<<< HEAD
         file_path = self.path_to_processed_dataset.joinpath(
             f"{patient_index}/slice_{slice_index}.npy"
         )
         return self.get_reconstruction_tensor(file_path), self.get_mask_tensor(
             patient_index, slice_index
         )
-=======
-        file_path = self.path_to_processed_dataset.joinpath(f'{patient_index}/slice_{slice_index}.npy')
-        return self.get_reconstruction_tensor(file_path), self.get_mask_tensor(patient_index, slice_index)
->>>>>>> a121242d
+
 
     def __getitem__(self, index):
         patient_id = self.slice_index_to_patient_id_list[index]
@@ -593,7 +527,6 @@
             f"{patient_id}/slice_{slice_index_to_load}.npy"
         )
 
-<<<<<<< HEAD
         if self.task in ["joint", "end_to_end", "segmentation", "reconstruction"]:
             reconstruction_tensor = self.get_reconstruction_tensor(file_path)
             if self.image_transform is not None:
@@ -601,13 +534,7 @@
 
         if self.task in ["joint", "end_to_end", "segmentation"]:
             mask_tensor = self.get_mask_tensor(patient_id, slice_index_to_load)
-=======
-        ### WE NEVER RETURN THE SINOGRAM TO AVOID COMPUTING IT PER SAMPLE ###
-        if self.pipeline == "joint" or self.pipeline == "end_to_end" or self.pipeline == "segmentation":
-
-            reconstruction_tensor = self.get_reconstruction_tensor(file_path)
-            mask_tensor = self.get_mask_tensor(patient_id, slice_index)
->>>>>>> a121242d
+
             return reconstruction_tensor, mask_tensor
 
         elif self.task == "reconstruction":
