--- conflicted
+++ resolved
@@ -4,12 +4,7 @@
 from tqdm import tqdm
 from LION.CTtools.ct_geometry import Geometry
 from LION.classical_algorithms.fdk import fdk
-<<<<<<< HEAD
-from LION.exceptions.exceptions import NoDataException
-from LION.models.LIONmodel import LIONmodel, ModelInputType
-=======
 from LION.models.LIONmodel import LIONmodel
->>>>>>> 31ec0c0e
 import torch
 from torch.optim.optimizer import Optimizer
 from LION.optimizers.LIONsolver import LIONsolver, SolverParams
@@ -155,12 +150,8 @@
         if self.check_testing_ready() != 0:
             warnings.warn("Solver not setup for testing. Please call set_testing")
             return np.array([])
-<<<<<<< HEAD
-        assert self.testing_fn is not None and self.test_loader is not None
-=======
         assert self.test_loader is not None
         assert self.testing_fn is not None
->>>>>>> 31ec0c0e
 
         was_training = self.model.training
         self.model.eval()
