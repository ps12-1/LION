--- conflicted
+++ resolved
@@ -24,12 +24,8 @@
         self,
         model: LIONmodel,
         optimizer: torch.optim.Optimizer,
-<<<<<<< HEAD
-        loss_fn: nn.Module,
-=======
         loss_fn: torch.nn.Module,
         verbose: bool,
->>>>>>> 0d94a1f7
         geo: Geometry,
         save_folder: str | pathlib.Path,
         final_result_fname: str,
