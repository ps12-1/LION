# add non-coder related errors pop up add to this to improve overall quality of error handling and reporting
# general rule: if it's possible that error condition will occur, use an exception, not an assertion

class NoDataException(Exception):
    pass

class LIONSolverException(Exception):
    pass

<<<<<<< HEAD
class LossSchemaException(Exception):
=======
class WrongInputTypeException(Exception):
>>>>>>> 6236396b
    pass<|MERGE_RESOLUTION|>--- conflicted
+++ resolved
@@ -7,9 +7,8 @@
 class LIONSolverException(Exception):
     pass
 
-<<<<<<< HEAD
+class WrongInputTypeException(Exception):
+    pass
+
 class LossSchemaException(Exception):
-=======
-class WrongInputTypeException(Exception):
->>>>>>> 6236396b
     pass